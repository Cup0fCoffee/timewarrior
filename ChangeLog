<<<<<<< HEAD
1.2.0 () -

- TI-100  :lastquarter throws exception in first quarter
          (thanks to Andreas Poisel)
=======
1.1.1 (2018-02-03) ef26ebd6fec8472d4b91644806f48b546bb35747

>>>>>>> c23dd3eb
- TI-102  Exclusions stopped working
          (thanks to Christian Decker)

------ current release ---------------------------

1.1.0 (2018-01-13) 836bc41014018ab333e6ea73412ee09d015beb4e

- TD-120  Missing cmakedefine for HAVE_GET_CURRENT_DIR_NAME
          (thanks to Jörg Krause, Ben Boeckel).
- TW-1845 Cygwin build fails, missing get_current_dir_name
          (thanks to hosaka).
- TW-1936 Tweak tests to have fuller TAP compliance
          (thanks to Paul J. Fenwick)
- TI-27   Continue tracking by ID
          (thanks to Dennis Schubert)
- TI-29   timew config can't add new value
          (thanks to Yury Vidineev)
- TI-32   taskwarrior hook script doesn't stop recording waiting task
          (thanks to Yury Videneev).
- TI-39   Bogus command line option causes segfault
          (thanks to Jan Stolarek, Thomas Lauf).
- TI-40   totals.py extension script fails with an error
          (thanks to Jan Stolarek)
- TI-42   refresh holiday script throws an error on nb-NO locale
          (thanks to Jelle van der Waa).
- TI-43   :lastweek on sunday
          (thanks to Michel Crucifix).
- TI-46   Display error in visual reports (day,week,month)
          (thanks to Michael Meier)
- TI-47   first call successfully creates new database but returns exit status 1
          (thanks to Georg Sauthoff).
- TI-48   Timewarrior hook is not Python3 compatible
          (thanks to Josh Proehl, Armado Martinez)
- TI-49   new theme files aren't installed
          (thanks to Richard Brown).
- TI-51   in the taskwarrior hook, deleting a task doesn't stop the watch
          (thanks to Mattia Rizzolo).
- TI-52   The 'refresh' scripts overwrites previous years data
          (thanks to m8r).
- TI-58   Delete command is not always deleting
          (thanks to Lynoure, asmyers).
- TI-61   Typo in exclusion.t.cpp
          (thanks to Thomas Lauf).
- TI-62   TimeWarrior should not ignore invalid command
- TI-64   Command 'stop' with date before current interval's start date causes
          segfault
          (thanks to Thomas Lauf).
- TI-65   The 'tags' command should support a filter
- TI-66   Move with :adjust leaves overlapping intervals.
          (thanks to A M)
- TI-67   Summary with parameters shows wrong ids
          (thanks to Bodo Graumann)
- TI-68   Cannot shorten interval which has been moved into an exclusion.
          (thanks to A M)
- TI-69   timew config converts integers to times
          (thanks to Thomas Lauf).
- TI-70   Timew starts a new interval even if a current interval contains the
          same set of tags
          (thanks to Thomas Babej).
- TI-73   timew move with a specific time broken on 1.1.0
          (thanks to A M).
- TI-75   The :fill hint not properly detecting the last interval
          (thanks to Thomas Babej).
- TI-77   timew track seems to think today is tomorrow
          (thanks to A M).
- TI-78   Tag parsing broken for tags starting with "or_"
          (thanks to Lukas Barth).
- TI-81   Allow correction with filtered ids
          (thanks to Plup)
- TI-85   :adjust creates overlapping interval
          (thanks to Tim Ruffing)
- TI-90   Let 'continue' accept a date or a date range
- TI-91   Timewarrior does not compile on DragonFly
          (thanks to Michael Neumann)
- Fixed Python 3 support of the holiday/refresh script
          (thanks to Jelle van der Waa).
- Added missing man page link
          (thanks to David Patrick).
- Taskwarrior projects are now used as-is as tags, and also split on the '.' to
  represent project hierarchy as separate tags.
          (thanks to Josh Proehl).
- New date names supported (see 'timew help date' or 'man timew').
- Named dates 'socw', 'socm', 'socq' and 'socy' are now named 'sow', 'som',
  'soq' and 'soy'. Similarly the 'eocw' etc are modified. The 'c' is now
  implicit.

------ old release -------------------------------

1.0.0 (2016-08-17) 6428ce89fcf2a5665d9351c50c2a84c98543206c

- WWW-12  yesterday tag not recognized
          (thanks to Michel Crucifix).
- TI-34   Make timew more user-friendly by adding --help and default output
          (thanks to Felix Wolfsteller).
- Added 'totals.py' sample extension.
- Added extension list to the 'help' command.

1.0.0.beta1 (2016-07-26) -

- TI-9    Task spanning over whole day should show up as taking 24:00 instead
          of 23:59
          (thanks to Tomas Babej).
- TI-10   The 'total' summands in the month report are not aligned with the
          column name
          (thanks to Tomas Babej).
- TI-11   Ids displayed incorrectly
          (thanks to Michael Meier).
- TI-12   report command does not find extensions
          (thanks to lumbric).
- TI-14   Warn when new tags are being created
          (thanks to Matthias Rieber).
- TI-16   Should handle case where taskwarrior hook is used before timew
          (thanks to Aaron Curtis).
- TI-17   ids of tracked activities should not change when editing
          (thanks to lumbric).
- TI-18   Add remove/delete command
          (thanks to lumbric).
- TI-20   Week number does not agree with Taskwarrior
          (thanks to Dirk Deimeke).
- TI-22   The 'day' chart crashes if there is an open interval and no others
- TI-25   Work week not blocked off in charts
          (thanks to Jonathon Bly).
- TI-34   Make timew more user-friendly by adding --help and default output
          (thanks to Felix Wolfsteller).
- timew 0.9.5~alpha install bug
          (thanks to Gordon Ball).
- Improved out-of-source build for themes, holidays
          (thanks to Kent R. Spillner).
- The rc.reports.<type>.totals setting should control 'Totals' label
          (thanks to Matthew Lemon).
- Supports rc.reports.<type>.cell to control the number of minutes that one
  character cell represents on a chart.
          (thanks to Matthew Lemon, Rene Vergara).
- Added basic color themes.
- Fixed problem where a specific start time closed the previous open interval
  at the current time.
          (thanks to Michael Meier).
- Fixed utf8 encoding in Taskwarrior integration hook
          (thanks to Martin Boeker).
- Added DOM support and a 'get' command.

0.9.5.alpha (2016-06-20) -

- TD-49   Log when file management fails
          (thanks to Ben Boeckel).
- TD-115  Throw error when config file is missing or not readable
          (thanks to Jelle van der Waa).
- TI-2    Two line tags causes false entry in database
          (thanks to Sebastian Uharek).
- TI-3    The month report shows multi-days current task truncated
          (thanks to Tomas Babej).
- TI-4    The 'timew' command considers only the last interval
          (thanks to Tomas Babej).
- TI-5    Unicode tags not working.
          (thanks to Sergey Trofimov).
- TI-6    Exception after shortening task.
          (thanks to Sergey Trofimov).
- TI-7    Stop command shouldn't interrupt unrelated tags.
          (thanks to Sergey Trofimov).
- TI-8    Only the day's last interval is considered in the month report
          (thanks to Tomas Babej).
- Added 'continue' command.
- Added 'diagnostics' command.
- Added 'export' command.
- Added 'extensions' command.
- Added 'help' command.
- Added 'start' command.
- Added 'stop' command.
- Added 'tags' command.
- Integrated libshared.git.
- Colored tags supported.
- Added Taskwarrior hook script to integrate Timewarrior.
- Added support for the ':debug' and :quiet hints.
- Added support for the :day, :week, :month, :quarter and :year hints.
- Added 'track' command.
- Added 'cancel' command.
- Added 'config' command.
- Added 'tag' command.
- Added 'untag' command.
- Added 'shorten' command.

Design completed 2016-03-13
Project started  2015-11-29

------ start -----------------------------------<|MERGE_RESOLUTION|>--- conflicted
+++ resolved
@@ -1,16 +1,16 @@
-<<<<<<< HEAD
 1.2.0 () -
 
 - TI-100  :lastquarter throws exception in first quarter
           (thanks to Andreas Poisel)
-=======
+
+------ current release ---------------------------
+
 1.1.1 (2018-02-03) ef26ebd6fec8472d4b91644806f48b546bb35747
 
->>>>>>> c23dd3eb
 - TI-102  Exclusions stopped working
           (thanks to Christian Decker)
 
------- current release ---------------------------
+------ old release -------------------------------
 
 1.1.0 (2018-01-13) 836bc41014018ab333e6ea73412ee09d015beb4e
 
@@ -92,8 +92,6 @@
 - Named dates 'socw', 'socm', 'socq' and 'socy' are now named 'sow', 'som',
   'soq' and 'soy'. Similarly the 'eocw' etc are modified. The 'c' is now
   implicit.
-
------- old release -------------------------------
 
 1.0.0 (2016-08-17) 6428ce89fcf2a5665d9351c50c2a84c98543206c
 
