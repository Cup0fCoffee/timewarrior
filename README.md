# Timewarrior

Thank you for taking a look at Timewarrior!

Timewarrior is a time tracking utility that offers simple stopwatch features as well as sophisticated calendar-base backfill, along with flexible reporting.
It is a portable, well supported and very active Open Source project.

## Installing

### From Package

Thanks to the community, there are binary packages available [here](https://taskwarrior.org/docs/timewarrior/download.html#Distributions).

### From Tarball

Building Timewarrior yourself requires

* git
* cmake
* make
* C++ compiler, currently gcc 4.7+ or clang 3.3+ for full C++11 support

You can download the tarball with curl, as an example of just one of many ways to download the tarball.

    $ curl -O https://taskwarrior.org/download/timew-1.1.1.tar.gz

Expand the tarball, build Timewarrior, optionally run the test suite, and install it.
This copies files into the right place, and installs man pages.

    $ tar xzf timew-1.1.1.tar.gz
    $ cd timew-1.1.1
    $ cmake -DCMAKE_BUILD_TYPE=release .
    ...
    $ make
    ...
    [$ make test]
    ...
    $ sudo make install
    
## Documentation

There is extensive online documentation.
You'll find all the details at:

    http://taskwarrior.org/docs/timewarrior

At the site you'll find online documentation, downloads, news and more.

## Contributing

Your contributions are especially welcome.
Whether it comes in the form of code patches, ideas, discussion, bug reports, encouragement or criticism, your input is needed.

For support options, take a look at:

    http://taskwarrior.org/support

Please use pull requests, or send your code patches to:

    support@gothenburgbitfactory.org

<<<<<<< HEAD
Visit [Github](https://github.com/GothenburgBitFactory/timewarrior) and
participate in the future of Timewarrior.
=======
Visit https://github.com/GothenburgBitFactory/timewarrior and participate in the future of Timewarrior.
>>>>>>> ad18c842

## License

Timewarrior is released under the MIT license.
For details check the [LICENSE](LICENSE) file.<|MERGE_RESOLUTION|>--- conflicted
+++ resolved
@@ -59,12 +59,7 @@
 
     support@gothenburgbitfactory.org
 
-<<<<<<< HEAD
-Visit [Github](https://github.com/GothenburgBitFactory/timewarrior) and
-participate in the future of Timewarrior.
-=======
 Visit https://github.com/GothenburgBitFactory/timewarrior and participate in the future of Timewarrior.
->>>>>>> ad18c842
 
 ## License
 
